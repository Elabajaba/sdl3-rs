--- conflicted
+++ resolved
@@ -18,18 +18,6 @@
                                  zoomx: c_double, zoomy: c_double, smooth: c_int)
                                  -> *const SDL_Surface;
         pub fn rotozoomSurfaceSize(width: c_int, height: c_int, angle: c_double,
-<<<<<<< HEAD
-                                   zoom: c_double, dstwidth: *const c_int,
-                                   dstheight: *const c_int);
-        pub fn rotozoomSurfaceSizeXY(width: c_int, height: c_int, angle: c_double,
-                                     zoomx: c_double, zoomy: c_double,
-                                     dstwidth: *const c_int, dstheight: *const c_int);
-        pub fn zoomSurface(src: *const SDL_Surface, zoomx: c_double,
-                           zoomy: c_double, smooth: c_int) -> *const SDL_Surface;
-        pub fn zoomSurfaceSize(width: c_int, height: c_int, zoomx: c_double,
-                               zoomy: c_double, dstwidth: *const c_int,
-                               dstheight: *const c_int);
-=======
                                    zoom: c_double, dstwidth: *mut c_int,
                                    dstheight: *mut c_int);
         pub fn rotozoomSurfaceSizeXY(width: c_int, height: c_int, angle: c_double,
@@ -40,7 +28,6 @@
         pub fn zoomSurfaceSize(width: c_int, height: c_int, zoomx: c_double,
                                zoomy: c_double, dstwidth: *mut c_int,
                                dstheight: *mut c_int);
->>>>>>> 9ce2e68e
         pub fn shrinkSurface(src: *const SDL_Surface, factorx: c_int,
                              factory: c_int) -> *const SDL_Surface;
         pub fn rotateSurface90Degrees(src: *const SDL_Surface,
