use std::hash::{Hash, Hasher};
use std::num::ToPrimitive;

use sys::scancode as ll;

#[derive(PartialEq, Eq, FromPrimitive, Debug, Copy)]
pub enum ScanCode {
    Unknown            = ll::SDL_SCANCODE_UNKNOWN as isize,
    A                  = ll::SDL_SCANCODE_A as isize,
    B                  = ll::SDL_SCANCODE_B as isize,
    C                  = ll::SDL_SCANCODE_C as isize,
    D                  = ll::SDL_SCANCODE_D as isize,
    E                  = ll::SDL_SCANCODE_E as isize,
    F                  = ll::SDL_SCANCODE_F as isize,
    G                  = ll::SDL_SCANCODE_G as isize,
    H                  = ll::SDL_SCANCODE_H as isize,
    I                  = ll::SDL_SCANCODE_I as isize,
    J                  = ll::SDL_SCANCODE_J as isize,
    K                  = ll::SDL_SCANCODE_K as isize,
    L                  = ll::SDL_SCANCODE_L as isize,
    M                  = ll::SDL_SCANCODE_M as isize,
    N                  = ll::SDL_SCANCODE_N as isize,
    O                  = ll::SDL_SCANCODE_O as isize,
    P                  = ll::SDL_SCANCODE_P as isize,
    Q                  = ll::SDL_SCANCODE_Q as isize,
    R                  = ll::SDL_SCANCODE_R as isize,
    S                  = ll::SDL_SCANCODE_S as isize,
    T                  = ll::SDL_SCANCODE_T as isize,
    U                  = ll::SDL_SCANCODE_U as isize,
    V                  = ll::SDL_SCANCODE_V as isize,
    W                  = ll::SDL_SCANCODE_W as isize,
    X                  = ll::SDL_SCANCODE_X as isize,
    Y                  = ll::SDL_SCANCODE_Y as isize,
    Z                  = ll::SDL_SCANCODE_Z as isize,
    Num1               = ll::SDL_SCANCODE_1 as isize,
    Num2               = ll::SDL_SCANCODE_2 as isize,
    Num3               = ll::SDL_SCANCODE_3 as isize,
    Num4               = ll::SDL_SCANCODE_4 as isize,
    Num5               = ll::SDL_SCANCODE_5 as isize,
    Num6               = ll::SDL_SCANCODE_6 as isize,
    Num7               = ll::SDL_SCANCODE_7 as isize,
    Num8               = ll::SDL_SCANCODE_8 as isize,
    Num9               = ll::SDL_SCANCODE_9 as isize,
    Num0               = ll::SDL_SCANCODE_0 as isize,
    Return             = ll::SDL_SCANCODE_RETURN as isize,
    Escape             = ll::SDL_SCANCODE_ESCAPE as isize,
    Backspace          = ll::SDL_SCANCODE_BACKSPACE as isize,
    Tab                = ll::SDL_SCANCODE_TAB as isize,
    Space              = ll::SDL_SCANCODE_SPACE as isize,
    Minus              = ll::SDL_SCANCODE_MINUS as isize,
    Equals             = ll::SDL_SCANCODE_EQUALS as isize,
    LeftBracket        = ll::SDL_SCANCODE_LEFTBRACKET as isize,
    RightBracket       = ll::SDL_SCANCODE_RIGHTBRACKET as isize,
    Backslash          = ll::SDL_SCANCODE_BACKSLASH as isize,
    NonUsHash          = ll::SDL_SCANCODE_NONUSHASH as isize,
    Semicolon          = ll::SDL_SCANCODE_SEMICOLON as isize,
    Apostrophe         = ll::SDL_SCANCODE_APOSTROPHE as isize,
    Grave              = ll::SDL_SCANCODE_GRAVE as isize,
    Comma              = ll::SDL_SCANCODE_COMMA as isize,
    Period             = ll::SDL_SCANCODE_PERIOD as isize,
    Slash              = ll::SDL_SCANCODE_SLASH as isize,
    CapsLock           = ll::SDL_SCANCODE_CAPSLOCK as isize,
    F1                 = ll::SDL_SCANCODE_F1 as isize,
    F2                 = ll::SDL_SCANCODE_F2 as isize,
    F3                 = ll::SDL_SCANCODE_F3 as isize,
    F4                 = ll::SDL_SCANCODE_F4 as isize,
    F5                 = ll::SDL_SCANCODE_F5 as isize,
    F6                 = ll::SDL_SCANCODE_F6 as isize,
    F7                 = ll::SDL_SCANCODE_F7 as isize,
    F8                 = ll::SDL_SCANCODE_F8 as isize,
    F9                 = ll::SDL_SCANCODE_F9 as isize,
    F10                = ll::SDL_SCANCODE_F10 as isize,
    F11                = ll::SDL_SCANCODE_F11 as isize,
    F12                = ll::SDL_SCANCODE_F12 as isize,
    PrintScreen        = ll::SDL_SCANCODE_PRINTSCREEN as isize,
    ScrollLock         = ll::SDL_SCANCODE_SCROLLLOCK as isize,
    Pause              = ll::SDL_SCANCODE_PAUSE as isize,
    Insert             = ll::SDL_SCANCODE_INSERT as isize,
    Home               = ll::SDL_SCANCODE_HOME as isize,
    PageUp             = ll::SDL_SCANCODE_PAGEUP as isize,
    Delete             = ll::SDL_SCANCODE_DELETE as isize,
    End                = ll::SDL_SCANCODE_END as isize,
    PageDown           = ll::SDL_SCANCODE_PAGEDOWN as isize,
    Right              = ll::SDL_SCANCODE_RIGHT as isize,
    Left               = ll::SDL_SCANCODE_LEFT as isize,
    Down               = ll::SDL_SCANCODE_DOWN as isize,
    Up                 = ll::SDL_SCANCODE_UP as isize,
    NumLockClear       = ll::SDL_SCANCODE_NUMLOCKCLEAR as isize,
    KpDivide           = ll::SDL_SCANCODE_KP_DIVIDE as isize,
    KpMultiply         = ll::SDL_SCANCODE_KP_MULTIPLY as isize,
    KpMinus            = ll::SDL_SCANCODE_KP_MINUS as isize,
    KpPlus             = ll::SDL_SCANCODE_KP_PLUS as isize,
    KpEnter            = ll::SDL_SCANCODE_KP_ENTER as isize,
    Kp1                = ll::SDL_SCANCODE_KP_1 as isize,
    Kp2                = ll::SDL_SCANCODE_KP_2 as isize,
    Kp3                = ll::SDL_SCANCODE_KP_3 as isize,
    Kp4                = ll::SDL_SCANCODE_KP_4 as isize,
    Kp5                = ll::SDL_SCANCODE_KP_5 as isize,
    Kp6                = ll::SDL_SCANCODE_KP_6 as isize,
    Kp7                = ll::SDL_SCANCODE_KP_7 as isize,
    Kp8                = ll::SDL_SCANCODE_KP_8 as isize,
    Kp9                = ll::SDL_SCANCODE_KP_9 as isize,
    Kp0                = ll::SDL_SCANCODE_KP_0 as isize,
    KpPeriod           = ll::SDL_SCANCODE_KP_PERIOD as isize,
    NonUsBackslash     = ll::SDL_SCANCODE_NONUSBACKSLASH as isize,
    Application        = ll::SDL_SCANCODE_APPLICATION as isize,
    Power              = ll::SDL_SCANCODE_POWER as isize,
    KpEquals           = ll::SDL_SCANCODE_KP_EQUALS as isize,
    F13                = ll::SDL_SCANCODE_F13 as isize,
    F14                = ll::SDL_SCANCODE_F14 as isize,
    F15                = ll::SDL_SCANCODE_F15 as isize,
    F16                = ll::SDL_SCANCODE_F16 as isize,
    F17                = ll::SDL_SCANCODE_F17 as isize,
    F18                = ll::SDL_SCANCODE_F18 as isize,
    F19                = ll::SDL_SCANCODE_F19 as isize,
    F20                = ll::SDL_SCANCODE_F20 as isize,
    F21                = ll::SDL_SCANCODE_F21 as isize,
    F22                = ll::SDL_SCANCODE_F22 as isize,
    F23                = ll::SDL_SCANCODE_F23 as isize,
    F24                = ll::SDL_SCANCODE_F24 as isize,
    Execute            = ll::SDL_SCANCODE_EXECUTE as isize,
    Help               = ll::SDL_SCANCODE_HELP as isize,
    Menu               = ll::SDL_SCANCODE_MENU as isize,
    Select             = ll::SDL_SCANCODE_SELECT as isize,
    Stop               = ll::SDL_SCANCODE_STOP as isize,
    Again              = ll::SDL_SCANCODE_AGAIN as isize,
    Undo               = ll::SDL_SCANCODE_UNDO as isize,
    Cut                = ll::SDL_SCANCODE_CUT as isize,
    Copy               = ll::SDL_SCANCODE_COPY as isize,
    Paste              = ll::SDL_SCANCODE_PASTE as isize,
    Find               = ll::SDL_SCANCODE_FIND as isize,
    Mute               = ll::SDL_SCANCODE_MUTE as isize,
    VolumeUp           = ll::SDL_SCANCODE_VOLUMEUP as isize,
    VolumeDown         = ll::SDL_SCANCODE_VOLUMEDOWN as isize,
    KpComma            = ll::SDL_SCANCODE_KP_COMMA as isize,
    KpEqualsAS400      = ll::SDL_SCANCODE_KP_EQUALSAS400 as isize,
    International1     = ll::SDL_SCANCODE_INTERNATIONAL1 as isize,
    International2     = ll::SDL_SCANCODE_INTERNATIONAL2 as isize,
    International3     = ll::SDL_SCANCODE_INTERNATIONAL3 as isize,
    International4     = ll::SDL_SCANCODE_INTERNATIONAL4 as isize,
    International5     = ll::SDL_SCANCODE_INTERNATIONAL5 as isize,
    International6     = ll::SDL_SCANCODE_INTERNATIONAL6 as isize,
    International7     = ll::SDL_SCANCODE_INTERNATIONAL7 as isize,
    International8     = ll::SDL_SCANCODE_INTERNATIONAL8 as isize,
    International9     = ll::SDL_SCANCODE_INTERNATIONAL9 as isize,
    Lang1              = ll::SDL_SCANCODE_LANG1 as isize,
    Lang2              = ll::SDL_SCANCODE_LANG2 as isize,
    Lang3              = ll::SDL_SCANCODE_LANG3 as isize,
    Lang4              = ll::SDL_SCANCODE_LANG4 as isize,
    Lang5              = ll::SDL_SCANCODE_LANG5 as isize,
    Lang6              = ll::SDL_SCANCODE_LANG6 as isize,
    Lang7              = ll::SDL_SCANCODE_LANG7 as isize,
    Lang8              = ll::SDL_SCANCODE_LANG8 as isize,
    Lang9              = ll::SDL_SCANCODE_LANG9 as isize,
    AltErase           = ll::SDL_SCANCODE_ALTERASE as isize,
    SysReq             = ll::SDL_SCANCODE_SYSREQ as isize,
    Cancel             = ll::SDL_SCANCODE_CANCEL as isize,
    Clear              = ll::SDL_SCANCODE_CLEAR as isize,
    Prior              = ll::SDL_SCANCODE_PRIOR as isize,
    Return2            = ll::SDL_SCANCODE_RETURN2 as isize,
    Separator          = ll::SDL_SCANCODE_SEPARATOR as isize,
    Out                = ll::SDL_SCANCODE_OUT as isize,
    Oper               = ll::SDL_SCANCODE_OPER as isize,
    ClearAgain         = ll::SDL_SCANCODE_CLEARAGAIN as isize,
    Crse               = ll::SDL_SCANCODE_CRSEL as isize,
    ExseL              = ll::SDL_SCANCODE_EXSEL as isize,
    Kp00               = ll::SDL_SCANCODE_KP_00 as isize,
    Kp000              = ll::SDL_SCANCODE_KP_000 as isize,
    ThousandsSeparator = ll::SDL_SCANCODE_THOUSANDSSEPARATOR as isize,
    DecimalSeparator   = ll::SDL_SCANCODE_DECIMALSEPARATOR as isize,
    CurrencyUnit       = ll::SDL_SCANCODE_CURRENCYUNIT as isize,
    CurrencySubUnit    = ll::SDL_SCANCODE_CURRENCYSUBUNIT as isize,
    KpLeftParen        = ll::SDL_SCANCODE_KP_LEFTPAREN as isize,
    KpRightParen       = ll::SDL_SCANCODE_KP_RIGHTPAREN as isize,
    KpLeftBrace        = ll::SDL_SCANCODE_KP_LEFTBRACE as isize,
    KpRightBrace       = ll::SDL_SCANCODE_KP_RIGHTBRACE as isize,
    KpTab              = ll::SDL_SCANCODE_KP_TAB as isize,
    KpBackspace        = ll::SDL_SCANCODE_KP_BACKSPACE as isize,
    KpA                = ll::SDL_SCANCODE_KP_A as isize,
    KpB                = ll::SDL_SCANCODE_KP_B as isize,
    KpC                = ll::SDL_SCANCODE_KP_C as isize,
    KpD                = ll::SDL_SCANCODE_KP_D as isize,
    KpE                = ll::SDL_SCANCODE_KP_E as isize,
    KpF                = ll::SDL_SCANCODE_KP_F as isize,
    KpXor              = ll::SDL_SCANCODE_KP_XOR as isize,
    KpPower            = ll::SDL_SCANCODE_KP_POWER as isize,
    KpPercent          = ll::SDL_SCANCODE_KP_PERCENT as isize,
    KpLess             = ll::SDL_SCANCODE_KP_LESS as isize,
    KpGreater          = ll::SDL_SCANCODE_KP_GREATER as isize,
    KpAmpersand        = ll::SDL_SCANCODE_KP_AMPERSAND as isize,
    KpDblAmpersand     = ll::SDL_SCANCODE_KP_DBLAMPERSAND as isize,
    KpVerticalBar      = ll::SDL_SCANCODE_KP_VERTICALBAR as isize,
    KpDblVerticalBar   = ll::SDL_SCANCODE_KP_DBLVERTICALBAR as isize,
    KpColon            = ll::SDL_SCANCODE_KP_COLON as isize,
    KpHash             = ll::SDL_SCANCODE_KP_HASH as isize,
    KpSpace            = ll::SDL_SCANCODE_KP_SPACE as isize,
    KpAt               = ll::SDL_SCANCODE_KP_AT as isize,
    KpExclam           = ll::SDL_SCANCODE_KP_EXCLAM as isize,
    KpMemStore         = ll::SDL_SCANCODE_KP_MEMSTORE as isize,
    KpMemRecall        = ll::SDL_SCANCODE_KP_MEMRECALL as isize,
    KpMemClear         = ll::SDL_SCANCODE_KP_MEMCLEAR as isize,
    KpMemAdd           = ll::SDL_SCANCODE_KP_MEMADD as isize,
    KpMemSubtract      = ll::SDL_SCANCODE_KP_MEMSUBTRACT as isize,
    KpMemMultiply      = ll::SDL_SCANCODE_KP_MEMMULTIPLY as isize,
    KpMemDivide        = ll::SDL_SCANCODE_KP_MEMDIVIDE as isize,
    KpPlusMinus        = ll::SDL_SCANCODE_KP_PLUSMINUS as isize,
    KpClear            = ll::SDL_SCANCODE_KP_CLEAR as isize,
    KpClearEntry       = ll::SDL_SCANCODE_KP_CLEARENTRY as isize,
    KpBinary           = ll::SDL_SCANCODE_KP_BINARY as isize,
    KpOoctal           = ll::SDL_SCANCODE_KP_OCTAL as isize,
    KpDecimal          = ll::SDL_SCANCODE_KP_DECIMAL as isize,
    KpHexadecimal      = ll::SDL_SCANCODE_KP_HEXADECIMAL as isize,
    LCtrl              = ll::SDL_SCANCODE_LCTRL as isize,
    LShift             = ll::SDL_SCANCODE_LSHIFT as isize,
    LAlt               = ll::SDL_SCANCODE_LALT as isize,
    LGui               = ll::SDL_SCANCODE_LGUI as isize,
    RCtrl              = ll::SDL_SCANCODE_RCTRL as isize,
    RShift             = ll::SDL_SCANCODE_RSHIFT as isize,
    RAlt               = ll::SDL_SCANCODE_RALT as isize,
    RGui               = ll::SDL_SCANCODE_RGUI as isize,
    Mode               = ll::SDL_SCANCODE_MODE as isize,
    AudioNext          = ll::SDL_SCANCODE_AUDIONEXT as isize,
    AudioPrev          = ll::SDL_SCANCODE_AUDIOPREV as isize,
    AudioStop          = ll::SDL_SCANCODE_AUDIOSTOP as isize,
    AudioPlay          = ll::SDL_SCANCODE_AUDIOPLAY as isize,
    AudioMute          = ll::SDL_SCANCODE_AUDIOMUTE as isize,
    MediaSelect        = ll::SDL_SCANCODE_MEDIASELECT as isize,
    Www                = ll::SDL_SCANCODE_WWW as isize,
    Mail               = ll::SDL_SCANCODE_MAIL as isize,
    Calculator         = ll::SDL_SCANCODE_CALCULATOR as isize,
    Computer           = ll::SDL_SCANCODE_COMPUTER as isize,
    AcSearch           = ll::SDL_SCANCODE_AC_SEARCH as isize,
    AcHome             = ll::SDL_SCANCODE_AC_HOME as isize,
    AcBack             = ll::SDL_SCANCODE_AC_BACK as isize,
    AcForward          = ll::SDL_SCANCODE_AC_FORWARD as isize,
    AcStop             = ll::SDL_SCANCODE_AC_STOP as isize,
    AcRefresh          = ll::SDL_SCANCODE_AC_REFRESH as isize,
    AcBookmarks        = ll::SDL_SCANCODE_AC_BOOKMARKS as isize,
    BrightnessDown     = ll::SDL_SCANCODE_BRIGHTNESSDOWN as isize,
    BrightnessUp       = ll::SDL_SCANCODE_BRIGHTNESSUP as isize,
    DisplaySwitch      = ll::SDL_SCANCODE_DISPLAYSWITCH as isize,
    KbdIllumToggle     = ll::SDL_SCANCODE_KBDILLUMTOGGLE as isize,
    KbdIllumDown       = ll::SDL_SCANCODE_KBDILLUMDOWN as isize,
    KbdIllumUp         = ll::SDL_SCANCODE_KBDILLUMUP as isize,
    Eject              = ll::SDL_SCANCODE_EJECT as isize,
    Sleep              = ll::SDL_SCANCODE_SLEEP as isize,
    App1               = ll::SDL_SCANCODE_APP1 as isize,
    App2               = ll::SDL_SCANCODE_APP2 as isize,
    Num                = ll::SDL_NUM_SCANCODES as isize,
}

impl Hash for ScanCode {
    #[inline]
<<<<<<< HEAD
    fn hash<H: Hasher>(&self, state: &mut H) {
=======
    fn hash<H>(&self, state: &mut H) where H: Hasher {
>>>>>>> 120d486b
        (*self as i32).hash(state);
    }
}

impl ToPrimitive for ScanCode {
    #[inline]
    fn to_i64(&self) -> Option<i64> {
        Some(*self as i64)
    }

    #[inline]
    fn to_u64(&self) -> Option<u64> {
        Some(*self as u64)
    }

    #[inline]
    fn to_int(&self) -> Option<isize> {
        Some(*self as isize)
    }
}<|MERGE_RESOLUTION|>--- conflicted
+++ resolved
@@ -251,11 +251,7 @@
 
 impl Hash for ScanCode {
     #[inline]
-<<<<<<< HEAD
-    fn hash<H: Hasher>(&self, state: &mut H) {
-=======
     fn hash<H>(&self, state: &mut H) where H: Hasher {
->>>>>>> 120d486b
         (*self as i32).hash(state);
     }
 }
